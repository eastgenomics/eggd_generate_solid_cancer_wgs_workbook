--- conflicted
+++ resolved
@@ -2,11 +2,7 @@
 
 import pandas as pd
 
-<<<<<<< HEAD
-from configs import tables, germline, snv, gain, loss
-=======
 from configs import tables, germline, snv
->>>>>>> b621bc6d
 from utils import excel, html, vcf
 
 
@@ -59,22 +55,11 @@
         inputs["reported_variants"]["data"],
         refgene_dfs,
         inputs["hotspots"]["data"],
-<<<<<<< HEAD
-    )
-    gain_df, loss_df = excel.process_reported_SV(
-        inputs["reported_structural_variants"]["data"], refgene_dfs
-=======
->>>>>>> b621bc6d
     )
 
     dynamic_values_per_sheet = {
         "Germline": germline.add_dynamic_values(germline_df),
         "SNV": snv.add_dynamic_values(somatic_df),
-<<<<<<< HEAD
-        "Gain": gain.add_dynamic_values(gain_df),
-        "Loss": loss.add_dynamic_values(loss_df),
-=======
->>>>>>> b621bc6d
     }
 
     # get images and tables from the html file
@@ -125,19 +110,6 @@
             "SNV",
             dynamic_data=dynamic_values_per_sheet,
         )
-<<<<<<< HEAD
-        excel.write_sheet(
-            output_excel,
-            "Gain",
-            dynamic_data=dynamic_values_per_sheet,
-        )
-        excel.write_sheet(
-            output_excel,
-            "Loss",
-            dynamic_data=dynamic_values_per_sheet,
-        )
-=======
->>>>>>> b621bc6d
 
 
 if __name__ == "__main__":
