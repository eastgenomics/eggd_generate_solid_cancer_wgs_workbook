import re

from bs4 import BeautifulSoup
import openpyxl
from openpyxl import drawing
from openpyxl.formatting.rule import DataBarRule
from openpyxl.styles import Alignment, DEFAULT_FONT, Font
from openpyxl.worksheet.datavalidation import DataValidation
from openpyxl.worksheet.worksheet import Worksheet
import pandas as pd
from PIL import Image
import vcfpy

from configs.tables import get_table_value_in_html_table
from utils import misc, vcf

pd.options.mode.chained_assignment = None


def open_file(file: str, file_type: str) -> pd.DataFrame:
    """Read in CSV or XLS files using pandas

    Parameters
    ----------
    file : str
        File path
    file_type : str
        File type with the file path

    Returns
    -------
    pd.DataFrame
        Dataframe created by pandas
    """

    if file_type == "csv":
        df = pd.read_csv(file)
    elif file_type == "xls":
        df = pd.read_excel(file, sheet_name=None)

    # convert the clinvar id column as a string and remove the trailing .0 that
    # the automatic conversion that pandas applies added
    if df is pd.DataFrame and "ClinVar ID" in df.columns:
        df["ClinVar ID"] = df["ClinVar ID"].astype(str)
        df["ClinVar ID"] = df["ClinVar ID"].str.removesuffix(".0")

    return df


def process_reported_variants_germline(
    df: pd.DataFrame, clinvar_resource: vcfpy.Reader
) -> pd.DataFrame:
    """Process the data from the reported variants excel file

    Parameters
    ----------
    df : pd.DataFrame
        Dataframe from parsing the reported variants excel file
    clinvar_resource : vcfpy.Reader
        vcfpy.Reader object from the Clinvar resource

    Returns
    -------
    pd.DataFrame
        Dataframe containing clinical significance info for germline variants
    """

    df = df[df["Origin"].str.lower() == "germline"]

    if df.empty:
        return None

    df.reset_index(drop=True, inplace=True)

    clinvar_ids_to_find = [
        value for value in df.loc[:, "ClinVar ID"].to_numpy()
    ]
    clinvar_info = vcf.find_clinvar_info(
        clinvar_resource, *clinvar_ids_to_find
    )

    # add the clinvar info by merging the clinvar dataframe
    df = df.merge(clinvar_info, on="ClinVar ID", how="left")

    # split the col to get gnomAD
    df[["GE", "gnomAD"]] = df[
        "Population germline allele frequency (GE | gnomAD)"
    ].str.split("|", expand=True)

    df.drop(
        ["GE", "Population germline allele frequency (GE | gnomAD)"],
        axis=1,
        inplace=True,
    )
    df.loc[:, "Variant Class"] = ""
    df.loc[:, "Actionability"] = ""
    df = df[
        [
            "Gene",
            "GRCh38 coordinates;ref/alt allele",
            "CDS change and protein change",
            "Predicted consequences",
            "Genotype",
            "Variant Class",
            "Actionability",
            "Gene mode of action",
            "clnsigconf",
            "gnomAD",
        ]
    ]

    df.fillna("", inplace=True)

    return df


def process_reported_variants_somatic(
    df: pd.DataFrame, refgene_dfs: dict, hotspots_df: pd.DataFrame
) -> pd.DataFrame:
    """Get the somatic variants and format the data for them

    Parameters
    ----------
    df : pd.DataFrame
        Dataframe from parsing the reported variants excel file
    refgene_dfs : dict
        Dict of dataframes from the refgene excel
    hotspots_df : pd.DataFrame
        Dataframe from parsing the hotspots excel file

    Returns
    -------
    pd.DataFrame
        Dataframe with additional formatting for c. and p. annotation
    """

    # select only somatic rows
    df = df[df["Origin"].str.lower().str.contains("somatic")]
    df.reset_index(drop=True, inplace=True)
    df[["c_dot", "p_dot"]] = df["CDS change and protein change"].str.split(
        r"(?=;p)", n=1, expand=True
    )
    df["p_dot"] = df["p_dot"].str.slice(1)

    df["MTBP c."] = df["Gene"] + ":" + df["c_dot"]
    df["MTBP p."] = df["Gene"] + ":" + df["p_dot"]
    df.fillna({"MTBP p.": ""}, inplace=True)

    # convert string like: NRAS:p.Gln61Arg to NRAS:p.Gln61 for lookup in the
    # hotspots excel
    df["HS p."] = df["MTBP p."].apply(
        lambda x: (
            x[: re.search(r":p.[A-Za-z]+[0-9]+", x).end()]
            if re.search(r":p.[A-Za-z]+[0-9]+", x)
            else x
        )
    )

    # populate the somatic variant dataframe with data from the refgene excel
    # file
    lookup_refgene = (
        ("COSMIC", "Gene", refgene_dfs["cosmic"], "Gene", "Entities"),
        ("Paed", "Gene", refgene_dfs["paed"], "Gene", "Driver"),
        ("Sarc", "Gene", refgene_dfs["sarc"], "Gene", "Driver"),
        ("Neuro", "Gene", refgene_dfs["neuro"], "Gene", "Driver"),
        ("Ovary", "Gene", refgene_dfs["ovarian"], "Gene", "Driver"),
        ("Haem", "Gene", refgene_dfs["haem"], "Gene", "Driver"),
        ("HS_Sample", "HS p.", hotspots_df, "HS_PROTEIN_ID", "HS_Samples"),
        (
            "HS_Tumour",
            "HS p.",
            hotspots_df,
            "HS_PROTEIN_ID",
            "HS_Tumor Type Composition",
        ),
    )

    for (
        new_column,
        col_to_map,
        reference_df,
        col_to_index,
        col_to_look_up,
    ) in lookup_refgene:
        df[new_column] = df[col_to_map].map(
            reference_df.set_index(col_to_index)[col_to_look_up]
        )
        df[new_column] = df[new_column].fillna("-")

    df.loc[:, "Error flag"] = ""

    df["con_count"] = df["Predicted consequences"].str.count(r"\;")

    if df["con_count"].max() > 0:
        df[["Predicted consequences", "Error flag"]] = df[
            "Predicted consequences"
        ].str.split(";", expand=True)

    df.loc[:, "LOH"] = ""

    df["VAF"] = df["VAF"].astype("str")
    df["VAF_count"] = df["VAF"].str.count(r"\;")

    if df["VAF_count"].max() > 0:
        df[["VAF", "LOH"]] = df["VAF"].str.split(";", expand=True)

    df.loc[:, "Variant class"] = ""
    df.loc[:, "Actionability"] = ""
    df.loc[:, "Comments"] = ""
    df = df[
        [
            "Domain",
            "Gene",
            "GRCh38 coordinates;ref/alt allele",
            "CDS change and protein change",
            "Predicted consequences",
            "VAF",
            "LOH",
            "Error flag",
            "Alt allele/total read depth",
            "Gene mode of action",
            "Variant class",
            "Actionability",
            "Comments",
            "COSMIC",
            "Paed",
            "Sarc",
            "Neuro",
            "Ovary",
            "Haem",
            "HS_Sample",
            "HS_Tumour",
            "MTBP c.",
            "MTBP p.",
        ]
    ]
    df.rename(
        columns={
            "GRCh38 coordinates;ref/alt allele": "GRCh38 coordinates",
            "CDS change and protein change": "Variant",
        },
        inplace=True,
    )
    df.sort_values(["Domain", "VAF"], ascending=[True, False], inplace=True)
    df = df.replace([None], [""], regex=True)
    df["VAF"] = df["VAF"].astype(float)

    return df


<<<<<<< HEAD
def process_reported_SV(df: pd.DataFrame, refgene_dfs: dict) -> tuple:
    """Process the reported structural variants excel

    Parameters
    ----------
    df : pd.DataFrame
        Dataframe containing data from the structural variants excel
    refgene_dfs : dict
        Dict of dataframes from the refgene excel

    Returns
    -------
    tuple
        Tuple of the dataframes for Gain and Loss structural variants
    """

    df_loss = df[df["Type"].str.lower().str.contains("loss|loh")]
    df_loss.reset_index(drop=True, inplace=True)

    df_gain = df[df["Type"].str.lower().str.contains("gain")]
    df_gain.reset_index(drop=True, inplace=True)

    # populate the structural variant dataframe with data from the refgene
    # excel file
    lookup_refgene = (
        ("COSMIC", "Gene", refgene_dfs["cosmic"], "Gene", "Entities"),
        ("Paed", "Gene", refgene_dfs["paed"], "Gene", "Driver"),
        ("Sarc", "Gene", refgene_dfs["sarc"], "Gene", "Driver"),
        ("Neuro", "Gene", refgene_dfs["neuro"], "Gene", "Driver"),
        ("Ovary", "Gene", refgene_dfs["ovarian"], "Gene", "Driver"),
        ("Haem", "Gene", refgene_dfs["haem"], "Gene", "Driver"),
    )

    for sv_df in [df_loss, df_gain]:
        for (
            new_column,
            col_to_map,
            reference_df,
            col_to_index,
            col_to_look_up,
        ) in lookup_refgene:
            sv_df[new_column] = sv_df[col_to_map].map(
                reference_df.set_index(col_to_index)[col_to_look_up]
            )
            sv_df[new_column] = sv_df[new_column].fillna("-")

        sv_df.loc[:, "Variant class"] = ""
        sv_df.loc[:, "Actionability"] = ""
        sv_df.loc[:, "Comments"] = ""

        sv_df[["Type", "Copy Number"]] = sv_df.Type.str.split(
            r"\(|\)", expand=True
        ).iloc[:, [0, 1]]
        sv_df["Copy Number"] = sv_df["Copy Number"].astype(int)
        sv_df["Size"] = sv_df.apply(
            lambda x: "{:,.0f}".format(x["Size"]), axis=1
        )

        if list(sv_df["Type"].unique()) == ["GAIN"]:
            sv_df.sort_values(
                ["Event domain", "Copy Number"],
                ascending=[True, False],
                inplace=True,
            )
        else:
            sv_df.sort_values(
                ["Event domain", "Copy Number"],
                ascending=[True, True],
                inplace=True,
            )

    selected_col = [
        "Event domain",
        "Impacted transcript region",
        "Gene",
        "GRCh38 coordinates",
        "Chromosomal bands",
        "Type",
        "Copy Number",
        "Size",
        "Gene mode of action",
        "Variant class",
        "Actionability",
        "Comments",
        "COSMIC",
        "Paed",
        "Sarc",
        "Neuro",
        "Ovary",
        "Haem",
    ]
    df_loss = df_loss[selected_col]
    df_gain = df_gain[selected_col]

    return df_gain, df_loss


=======
>>>>>>> b621bc6d
def process_refgene(dfs: dict) -> dict:
    """Process the refgene group excel by replacing the NA by * in select
    columns

    Parameters
    ----------
    dfs : dict
        Dict of dataframes corresponding to the data in the sheets in the
        refgene group excel

    Returns
    -------
    dict
        Dict of processed dataframes
    """

    for df in [
        dfs["cosmic"],
        dfs["paed"],
        dfs["sarc"],
        dfs["neuro"],
        dfs["ovarian"],
        dfs["haem"],
    ]:
        if "Entities" in list(df.columns):
            df["Entities"].astype(str)
            df.fillna({"Entities": "*"}, inplace=True)
        if "Driver" in list(df.columns):
            df["Driver"].astype(str)
            df.fillna({"Driver": "*"}, inplace=True)

    return dfs


def write_sheet(
    excel_writer: pd.ExcelWriter,
    sheet_name: str,
    html_tables: list = None,
    html_images: list = None,
    soup: BeautifulSoup = None,
    dynamic_data: dict = None,
) -> openpyxl.worksheet.worksheet.Worksheet:
    """Using a config file, write in the appropriate data

    Parameters
    ----------
    excel_writer : pd.ExcelWriter
        ExcelWriter object
    sheet_name : str
        Name of the sheet used to match the config
    html_tables : list, optional
        List of tables extracted from the HTML
    html_images : list, optional
        List of images extracted from the HTML
    soup : BeautifulSoup, optional
        BeautifulSoup object for the HTML file
    dynamic_data: dict, optional
        Dict of data for dynamic filling in the sheet

    Returns
    -------
    openpyxl.worksheet.worksheet.Worksheet
        Worksheet object
    """

    sheet = excel_writer.book.create_sheet(sheet_name)

    type_config = misc.select_config(sheet_name)
    assert type_config, "Config file couldn't be imported"

    if dynamic_data:
        sheet_config = misc.merge_dicts(
            type_config.CONFIG, dynamic_data, sheet_name
        )
    else:
        sheet_config = type_config.CONFIG

    if sheet_config.get("cells_to_write"):
        write_cell_content(
            sheet, sheet_config["cells_to_write"], html_tables, soup
        )

    if sheet_config.get("to_merge"):
        # merge columns that have longer text
        sheet.merge_cells(**sheet_config["to_merge"])

    if sheet_config.get("to_align"):
        align_cells(sheet, sheet_config["to_align"])

    if sheet_config.get("to_bold"):
        bold_cells(sheet, sheet_config["to_bold"])

    if sheet_config.get("col_width"):
        set_col_width(sheet, sheet_config["col_width"])

    if sheet_config.get("cells_to_colour"):
        color_cells(sheet, sheet_config["cells_to_colour"])

    if sheet_config.get("borders"):
        draw_borders(sheet, sheet_config["borders"])

    if sheet_config.get("dropdowns"):
        generate_dropdowns(sheet, sheet_config["dropdowns"])

    if sheet_config.get("images"):
        insert_images(sheet, sheet_config["images"], html_images)

    if sheet_config.get("auto_filter"):
        filters = sheet.auto_filter
        filters.ref = sheet_config["auto_filter"]

    if sheet_config.get("freeze_panes"):
        sheet.freeze_panes = sheet[sheet_config["freeze_panes"]]

    if sheet_config.get("data_bar"):
        add_databar_rule(sheet, sheet_config["data_bar"])

    return sheet


def write_cell_content(
    sheet: Worksheet, config_data: dict, html_tables: list, soup: BeautifulSoup
):
    """Write the tables from the config

    Parameters
    ----------
    sheet : Worksheet
        Worksheet to write the tables into
    config_data : dict
        Dict of tables to write
    html_tables: list
        List of dict for the tables extracted from the HTML
    soup: BeautifulSoup
        HTML page
    """

    for cell_pos, value in config_data.items():
        cell_x, cell_y = cell_pos

        if type(value) in [str, float, int]:
            value_to_write = value

        elif type(value) is list:
            value_to_write = []

            for (
                table_name_in_config,
                row,
                column,
                formatting,
            ) in value:
                subvalue = get_table_value_in_html_table(
                    table_name_in_config,
                    row,
                    column,
                    html_tables,
                    formatting,
                )
                value_to_write.append(subvalue)

            value_to_write = " ".join(value_to_write)

        # single value to add in the table
        elif type(value) is tuple:
            table_name_in_config, row, column = value
            value_to_write = get_table_value_in_html_table(
                table_name_in_config, row, column, html_tables
            )
        else:
            # special hardcoded case, haven't found a way to make that
            # better for now (which means it'll probably stay that way
            # forever)
            value_to_write = value(
                soup,
                "b",
                (
                    "Total number of somatic non-synonymous small "
                    "variants per megabase"
                ),
            )

        sheet.cell(cell_x, cell_y).value = value_to_write


def align_cells(sheet: Worksheet, config_data: list):
    """For given list of cells, align the cells

    Parameters
    ----------
    sheet : Worksheet
        Worksheet in which to align the cells
    config_data : list
        List of cells to align
    """

    for cell in config_data:
        sheet[cell].alignment = Alignment(wrapText=True, horizontal="center")


def bold_cells(sheet: Worksheet, config_data: list):
    """Given a list of cells, bold them

    Parameters
    ----------
    sheet : Worksheet
        Worksheet in which to bold the cells
    config_data : list
        List of cells to bold
    """

    for cell in config_data:
        sheet[cell].font = Font(bold=True, name=DEFAULT_FONT.name)


def set_col_width(sheet: Worksheet, config_data: list):
    """Given a list of columns, set their width

    Parameters
    ----------
    sheet : Worksheet
        Worksheet in which to set the width
    config_data : list
        List of tuple with the column and its width to set
    """

    for cell, width in config_data:
        sheet.column_dimensions[cell].width = width


def color_cells(sheet: Worksheet, config_data: list):
    """Given a list of cells and their color, color the cells appropriately

    Parameters
    ----------
    sheet : Worksheet
        Worksheet to color the cells in
    config_data : list
        List of tuples with the cells and their color
    """

    for cell, color in config_data:
        sheet[cell].fill = color


def draw_borders(sheet: Worksheet, config_data: dict):
    """Draw borders around the cells

    Parameters
    ----------
    sheet : Worksheet
        Worksheet in which to draw borders
    config_data : dict
        Dict containing info for the single cells to draw borders around and
        the rows of cells
    """

    if config_data.get("single_cells"):
        for cell, type_border in config_data["single_cells"]:
            sheet[cell].border = type_border

    if config_data.get("cell_rows"):
        for cell_range, type_border in config_data["cell_rows"]:
            for cells in sheet[cell_range]:
                for cell in cells:
                    cell.border = type_border


def generate_dropdowns(sheet: Worksheet, config_data: dict):
    """Write in the dropdown menus

    Parameters
    ----------
    sheet : Worksheet
        Worksheet in which to write the dropdown menus
    config_data : dict
        Dict of data for the dropdown menus
    """

    for dropdown_info in config_data:
        for cells, options in dropdown_info["cells"].items():
            dropdown = DataValidation(
                type="list", formula1=options, allow_blank=True
            )
            dropdown.prompt = "Select from the list"
            dropdown.promptTitle = dropdown_info["title"]
            dropdown.showInputMessage = True
            dropdown.showErrorMessage = True
            sheet.add_data_validation(dropdown)

            for cell in cells:
                dropdown.add(sheet[cell])


def insert_images(sheet: Worksheet, config_data: dict, images: list):
    """Insert images in the given worksheet for that config file

    Parameters
    ----------
    sheet : Worksheet
        Worksheet in which to write the images
    config_data : list
        List of image data
    images: list
        List of images extracted from the HTML file
    """

    for image_data in config_data:
        height, width = image_data["size"]
        image_pil_obj = Image.open(images[image_data["img_index"]])
        image = drawing.image.Image(image_pil_obj)
        image.height = height
        image.width = width
        image.anchor = image_data["cell"]
        sheet.add_image(image)


def add_databar_rule(sheet: Worksheet, range_cell: str):
    """Add a databar for the range of cells given

    Parameters
    ----------
    sheet : Worksheet
        Sheet to add the databar(s) to
    range_cell : str
        String in "COL#:COL#" format for position of databar(s)
    """

    sheet.conditional_formatting.add(
        range_cell,
        DataBarRule(
            start_type="num",
            start_value=0,
            end_type="num",
            end_value=1,
            color="FF3361",
        ),
    )<|MERGE_RESOLUTION|>--- conflicted
+++ resolved
@@ -248,106 +248,6 @@
     return df
 
 
-<<<<<<< HEAD
-def process_reported_SV(df: pd.DataFrame, refgene_dfs: dict) -> tuple:
-    """Process the reported structural variants excel
-
-    Parameters
-    ----------
-    df : pd.DataFrame
-        Dataframe containing data from the structural variants excel
-    refgene_dfs : dict
-        Dict of dataframes from the refgene excel
-
-    Returns
-    -------
-    tuple
-        Tuple of the dataframes for Gain and Loss structural variants
-    """
-
-    df_loss = df[df["Type"].str.lower().str.contains("loss|loh")]
-    df_loss.reset_index(drop=True, inplace=True)
-
-    df_gain = df[df["Type"].str.lower().str.contains("gain")]
-    df_gain.reset_index(drop=True, inplace=True)
-
-    # populate the structural variant dataframe with data from the refgene
-    # excel file
-    lookup_refgene = (
-        ("COSMIC", "Gene", refgene_dfs["cosmic"], "Gene", "Entities"),
-        ("Paed", "Gene", refgene_dfs["paed"], "Gene", "Driver"),
-        ("Sarc", "Gene", refgene_dfs["sarc"], "Gene", "Driver"),
-        ("Neuro", "Gene", refgene_dfs["neuro"], "Gene", "Driver"),
-        ("Ovary", "Gene", refgene_dfs["ovarian"], "Gene", "Driver"),
-        ("Haem", "Gene", refgene_dfs["haem"], "Gene", "Driver"),
-    )
-
-    for sv_df in [df_loss, df_gain]:
-        for (
-            new_column,
-            col_to_map,
-            reference_df,
-            col_to_index,
-            col_to_look_up,
-        ) in lookup_refgene:
-            sv_df[new_column] = sv_df[col_to_map].map(
-                reference_df.set_index(col_to_index)[col_to_look_up]
-            )
-            sv_df[new_column] = sv_df[new_column].fillna("-")
-
-        sv_df.loc[:, "Variant class"] = ""
-        sv_df.loc[:, "Actionability"] = ""
-        sv_df.loc[:, "Comments"] = ""
-
-        sv_df[["Type", "Copy Number"]] = sv_df.Type.str.split(
-            r"\(|\)", expand=True
-        ).iloc[:, [0, 1]]
-        sv_df["Copy Number"] = sv_df["Copy Number"].astype(int)
-        sv_df["Size"] = sv_df.apply(
-            lambda x: "{:,.0f}".format(x["Size"]), axis=1
-        )
-
-        if list(sv_df["Type"].unique()) == ["GAIN"]:
-            sv_df.sort_values(
-                ["Event domain", "Copy Number"],
-                ascending=[True, False],
-                inplace=True,
-            )
-        else:
-            sv_df.sort_values(
-                ["Event domain", "Copy Number"],
-                ascending=[True, True],
-                inplace=True,
-            )
-
-    selected_col = [
-        "Event domain",
-        "Impacted transcript region",
-        "Gene",
-        "GRCh38 coordinates",
-        "Chromosomal bands",
-        "Type",
-        "Copy Number",
-        "Size",
-        "Gene mode of action",
-        "Variant class",
-        "Actionability",
-        "Comments",
-        "COSMIC",
-        "Paed",
-        "Sarc",
-        "Neuro",
-        "Ovary",
-        "Haem",
-    ]
-    df_loss = df_loss[selected_col]
-    df_gain = df_gain[selected_col]
-
-    return df_gain, df_loss
-
-
-=======
->>>>>>> b621bc6d
 def process_refgene(dfs: dict) -> dict:
     """Process the refgene group excel by replacing the NA by * in select
     columns
